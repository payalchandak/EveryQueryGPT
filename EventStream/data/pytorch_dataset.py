--- conflicted
+++ resolved
@@ -241,13 +241,9 @@
             logger.info(f"Saving full data_stats to {data_stats_fp}")
             json.dump(stats, f)
 
-<<<<<<< HEAD
-        logger.info("Collecting data to cache.")
-        data_as_lists = defaultdict(list)
-=======
         logger.info("Collecting data to cache @ initial seed of 1.")
         constructor_pyd._seed(1)
->>>>>>> 9eead533
+        data_as_lists = defaultdict(list)
         for ep in tqdm(range(self.config.cache_for_epochs), total=self.config.cache_for_epochs, leave=False):
             for it in tqdm(constructor_pyd, total=len(constructor_pyd)):
                 for k, val in it.items():
